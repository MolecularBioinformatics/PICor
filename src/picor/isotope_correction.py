--- conflicted
+++ resolved
@@ -118,10 +118,7 @@
             data[label2.as_string] = (
                 data[label2.as_string] - trans_prob * data[label1.as_string]
             )
-<<<<<<< HEAD
-=======
             # Ensure no negative values after correction, but preserve dtype and avoid inplace modification issues
->>>>>>> c4a74bd3
             data[label2.as_string] = data[label2.as_string].clip(lower=0)
             _logger.info(
                 f"Transition prob {label1.as_string} -> {label2.as_string}: {trans_prob}"
